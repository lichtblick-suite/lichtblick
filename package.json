{
  "name": "foxbox",
<<<<<<< HEAD
  "version": "1.0.6",
=======
  "version": "1.1.2",
>>>>>>> c8eb4d6a
  "license": "MPL-2.0",
  "private": true,
  "productName": "Foxbox",
  "description": "Core components of Foxbox",
  "productDescription": "Foxbox",
  "packageManager": "yarn@3.6.3",
  "repository": {
    "type": "git",
    "url": "https://github.com/bmw-software-engineering/foxbox"
  },
  "author": {
    "name": "Foxbox",
    "email": "support@foxglove.dev"
  },
  "homepage": "https://github.com/bmw-software-engineering/foxbox",
  "engines": {
    "node": ">=16"
  },
  "scripts": {
    "clean": "tsc --build --clean packages/**/tsconfig.json && rimraf .webpack */.webpack dist storybook-screenshots storybook-static",
    "build:packages": "tsc --build --verbose packages/*/tsconfig.json packages/*/src/*/tsconfig.json",
    "desktop:build:dev": "webpack --mode development --progress --config desktop/webpack.config.ts",
    "desktop:build:prod": "webpack --mode production --progress --config desktop/webpack.config.ts",
    "desktop:serve": "webpack serve --mode development --progress --config desktop/webpack.config.ts",
    "desktop:serve:quicklook": "webpack serve --mode development --progress --config desktop/webpack.quicklook.config.ts",
    "desktop:start": "electron desktop/.webpack",
    "web:build:dev": "webpack --mode development --progress --config web/webpack.config.ts",
    "web:build:prod": "webpack --mode production --progress --config web/webpack.config.ts",
    "web:serve": "webpack serve --mode development --progress --config web/webpack.config.ts",
    "benchmark:serve": "webpack serve --mode development --progress --config benchmark/webpack.config.ts",
    "benchmark:build:prod": "webpack --mode production --progress --config benchmark/webpack.config.ts",
    "license-check": "ts-node ci/license-check.ts",
    "lint": "TIMING=1 eslint --report-unused-disable-directives --fix .",
    "lint:ci": "TIMING=1 eslint --report-unused-disable-directives --config .eslintrc.ci.yaml .",
    "lint:unused-exports": "ts-node ./ci/lint-unused-exports.ts",
    "lint:dependencies": "ts-node ./ci/lint-dependencies.ts .",
    "test": "jest",
    "test:debug": "cross-env NODE_OPTIONS='--inspect-brk' jest",
    "test:watch": "jest --watch",
    "test:integration": "jest --forceExit --projects desktop/integration-test",
    "test:web-integration": "jest --forceExit --projects  web/integration-test",
    "test:web-integration:local": "BASE_URL=\"http://localhost:8080/\" jest --forceExit --projects  web/integration-test",
    "package:win": "yarn package --win",
    "package:darwin": "yarn package --mac",
    "package:linux": "yarn package --linux",
    "package": "cross-env NODE_OPTIONS='-r ts-node/register' electron-builder build --config desktop/electronBuilderConfig.js --publish never",
    "package:e2e": "yarn && yarn clean && yarn desktop:build:prod && yarn package",
    "release:bump-nightly-version": "node -r ts-node/register ./ci/bump-nightly-version.ts",
    "storybook": "storybook dev --port 9009 --config-dir .storybook",
    "storybook:build": "storybook build --config-dir .storybook --webpack-stats-json",
    "version:all": "yarn workspaces foreach version"
  },
  "workspaces": {
    "packages": [
      "desktop",
      "packages/*",
      "packages/@types/*",
      "web",
      "benchmark"
    ]
  },
  "resolutions": {
    "@types/node": "20.10.0",
    "react-use": "patch:react-use@17.4.0#./patches/react-use.patch",
    "react-dnd": "patch:react-dnd@npm:16.0.1#./patches/react-dnd.patch"
  },
  "devDependencies": {
    "@actions/core": "1.10.1",
    "@actions/exec": "1.1.1",
    "@actions/tool-cache": "2.0.1",
    "@babel/core": "7.24.7",
    "@babel/plugin-proposal-decorators": "7.24.1",
    "@babel/plugin-proposal-explicit-resource-management": "7.23.3",
    "@babel/preset-env": "7.23.8",
    "@babel/preset-typescript": "7.23.3",
    "@foxglove/eslint-plugin": "1.0.0",
    "@foxglove/eslint-plugin-studio": "workspace:*",
    "@foxglove/tsconfig": "2.0.0",
    "@octokit/rest": "20.0.2",
    "@storybook/addon-actions": "7.6.10",
    "@storybook/addon-essentials": "7.6.10",
    "@storybook/addon-interactions": "7.6.10",
    "@storybook/react": "7.6.10",
    "@storybook/react-webpack5": "7.6.10",
    "@types/babel__core": "^7.20.3",
    "@types/babel__preset-env": "^7.9.6",
    "@types/case-sensitive-paths-webpack-plugin": "2.1.9",
    "@types/jest": "29.5.11",
    "@types/license-checker": "^25.0.6",
    "@types/semver": "^7.5.3",
    "@typescript-eslint/eslint-plugin": "6.10.0",
    "@typescript-eslint/parser": "6.10.0",
    "babel-plugin-transform-import-meta": "2.2.1",
    "cross-env": "7.0.3",
    "depcheck": "1.4.7",
    "electron": "25.8.4",
    "electron-builder": "24.13.3",
    "eslint": "8.50.0",
    "eslint-config-prettier": "9.1.0",
    "eslint-import-resolver-webpack": "0.13.8",
    "eslint-plugin-es": "4.1.0",
    "eslint-plugin-file-progress": "1.3.0",
    "eslint-plugin-filenames": "1.3.2",
    "eslint-plugin-import": "2.28.1",
    "eslint-plugin-jest": "27.6.3",
    "eslint-plugin-prettier": "5.1.3",
    "eslint-plugin-react": "7.33.2",
    "eslint-plugin-react-hooks": "4.6.0",
    "eslint-plugin-storybook": "0.6.15",
    "eslint-plugin-tss-unused-classes": "1.0.2",
    "jest": "29.7.0",
    "jest-environment-jsdom": "29.7.0",
    "license-checker": "25.0.1",
    "prettier": "3.3.2",
    "rimraf": "5.0.5",
    "semver": "7.5.4",
    "storybook": "7.6.20",
    "ts-node": "10.9.2",
    "ts-unused-exports": "10.0.1",
    "tslib": "2.6.2",
    "typescript": "5.3.3",
    "webpack": "5.90.0",
    "webpack-cli": "5.1.4",
    "webpack-dev-server": "5.0.4",
    "webpack-hot-middleware": "2.26.0"
  },
  "dependencies": {
    "@foxglove/hooks": "workspace:*",
    "@foxglove/log": "workspace:*",
    "@foxglove/studio": "workspace:*",
    "@mui/material": "5.13.5",
    "react-use": "17.5.1",
    "rehype-raw": "6.1.1",
    "vm-browserify": "1.1.2"
  }
}<|MERGE_RESOLUTION|>--- conflicted
+++ resolved
@@ -1,10 +1,6 @@
 {
   "name": "foxbox",
-<<<<<<< HEAD
-  "version": "1.0.6",
-=======
-  "version": "1.1.2",
->>>>>>> c8eb4d6a
+  "version": "1.1.3",
   "license": "MPL-2.0",
   "private": true,
   "productName": "Foxbox",

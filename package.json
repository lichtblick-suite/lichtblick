--- conflicted
+++ resolved
@@ -90,19 +90,11 @@
     "@lichtblick/tsconfig": "1.0.0",
     "@octokit/rest": "20.0.2",
     "@playwright/test": "1.52.0",
-<<<<<<< HEAD
-    "@storybook/addon-actions": "8.6.14",
-    "@storybook/addon-essentials": "8.6.14",
-    "@storybook/addon-interactions": "8.6.14",
-    "@storybook/react": "8.6.14",
-    "@storybook/react-webpack5": "8.6.14",
-=======
     "@storybook/addon-actions": "9.0.8",
     "@storybook/addon-essentials": "8.6.14",
     "@storybook/addon-interactions": "8.6.14",
     "@storybook/react": "9.0.14",
     "@storybook/react-webpack5": "9.0.14",
->>>>>>> a547c959
     "@types/babel__core": "^7.20.3",
     "@types/babel__preset-env": "^7.10.0",
     "@types/case-sensitive-paths-webpack-plugin": "2.1.9",
@@ -143,11 +135,7 @@
     "react-refresh": "0.14.2",
     "rimraf": "5.0.5",
     "semver": "7.7.2",
-<<<<<<< HEAD
-    "storybook": "8.6.14",
-=======
     "storybook": "9.0.14",
->>>>>>> a547c959
     "ts-loader": "9.5.1",
     "ts-node": "10.9.2",
     "ts-unused-exports": "10.0.1",

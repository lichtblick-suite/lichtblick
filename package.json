{
  "name": "lichtblick",
  "version": "1.20.0",
  "license": "MPL-2.0",
  "private": true,
  "productName": "Lichtblick",
  "description": "Core components of Lichtblick",
  "productDescription": "Lichtblick Suite",
  "packageManager": "yarn@3.6.3",
  "repository": {
    "type": "git",
    "url": "https://github.com/lichtblick-suite/lichtblick.git"
  },
  "author": {
    "name": "Lichtblick",
    "email": "lichtblick@bmwgroup.com"
  },
  "homepage": "https://github.com/lichtblick-suite",
  "engines": {
    "node": ">=20"
  },
  "scripts": {
    "clean": "bash ci/clean-build.sh",
    "build:packages": "tsc --build --verbose packages/*/tsconfig.json packages/*/src/*/tsconfig.json",
    "desktop:build:dev": "webpack --mode development --progress --config desktop/webpack.config.ts",
    "desktop:build:prod": "webpack --mode production --progress --config desktop/webpack.config.ts",
    "desktop:serve": "webpack serve --mode development --progress --config desktop/webpack.config.ts",
    "desktop:serve:quicklook": "webpack serve --mode development --progress --config desktop/webpack.quicklook.config.ts",
    "desktop:start": "electron desktop/.webpack",
    "web:build:dev": "webpack --mode development --progress --config web/webpack.config.ts",
    "web:build:prod": "webpack --mode production --progress --config web/webpack.config.ts",
    "web:serve": "webpack serve --mode development --progress --config web/webpack.config.ts",
    "benchmark:serve": "webpack serve --mode development --progress --config benchmark/webpack.config.ts",
    "benchmark:build:prod": "webpack --mode production --progress --config benchmark/webpack.config.ts",
    "license-check": "ts-node ci/license-check.ts",
    "lint": "TIMING=1 eslint --report-unused-disable-directives --fix .",
    "lint:ci": "TIMING=1 eslint --report-unused-disable-directives --config .eslintrc.ci.yaml .",
    "lint:ci:report": "yarn lint:ci -f json -o eslint-report.json --quiet",
    "lint:unused-exports": "ts-node ./ci/lint-unused-exports.ts",
    "lint:dependencies": "ts-node ./ci/lint-dependencies.ts .",
    "test": "jest",
    "test:coverage": "jest --coverage",
    "test:debug": "cross-env NODE_OPTIONS='--inspect-brk' jest",
    "test:watch": "jest --watch",
    "test:e2e:web": "playwright test --config=e2e/tests/web/playwright.config.ts",
    "test:e2e:web:debug": "playwright test --config=e2e/tests/web/playwright.config.ts --debug",
    "test:e2e:web:report": "playwright show-report e2e/tests/web/reports",
    "test:e2e:desktop": "playwright test --config=e2e/tests/desktop/playwright.config.ts",
    "test:e2e:desktop:debug": "playwright test --config=e2e/tests/desktop/playwright.config.ts --debug",
    "test:e2e:desktop:report": "playwright show-report e2e/reports/desktop",
    "test:e2e:desktop:ci": "CI=true playwright test --config=e2e/tests/desktop/playwright.config.ts",
    "package:win": "yarn package --win",
    "package:darwin": "yarn package --mac",
    "package:linux": "yarn package --linux",
    "package": "cross-env NODE_OPTIONS='-r ts-node/register' electron-builder build --config desktop/electronBuilderConfig.js --publish never",
    "package:e2e": "yarn && yarn clean && yarn desktop:build:prod && yarn package",
    "release:bump-nightly-version": "node -r ts-node/register ./ci/bump-nightly-version.ts",
    "storybook": "storybook dev --port 9009 --config-dir .storybook",
    "storybook:build": "storybook build --config-dir .storybook --webpack-stats-json",
    "version:all": "yarn workspaces foreach version"
  },
  "workspaces": {
    "packages": [
      "desktop",
      "packages/*",
      "packages/@types/*",
      "web",
      "benchmark"
    ]
  },
  "resolutions": {
    "@types/node": "20.10.0",
    "react-use": "patch:react-use@17.4.0#./patches/react-use.patch",
    "react-dnd": "patch:react-dnd@npm:16.0.1#./patches/react-dnd.patch",
    "@types/react": "18.3.12",
    "esbuild": "0.25.0"
  },
  "devDependencies": {
    "@actions/core": "1.11.1",
    "@actions/exec": "1.1.1",
    "@actions/tool-cache": "2.0.2",
    "@babel/core": "7.28.3",
    "@babel/plugin-proposal-decorators": "7.28.0",
    "@babel/plugin-proposal-explicit-resource-management": "7.27.4",
    "@babel/preset-env": "7.28.3",
    "@babel/preset-react": "7.27.1",
    "@babel/preset-typescript": "7.27.1",
    "@lichtblick/eslint-plugin": "1.0.4",
    "@lichtblick/eslint-plugin-suite": "workspace:*",
<<<<<<< HEAD
    "@lichtblick/tsconfig": "1.0.0",
    "@mui/material": "7.2.0",
    "@octokit/rest": "20.0.2",
    "@playwright/test": "1.52.0",
=======
    "@lichtblick/tsconfig": "1.0.2",
    "@octokit/rest": "22.0.0",
    "@playwright/test": "1.55.1",
>>>>>>> 93f2c4c5
    "@storybook/addon-actions": "9.0.8",
    "@storybook/addon-essentials": "8.6.14",
    "@storybook/addon-interactions": "8.6.14",
    "@storybook/react": "9.1.9",
    "@storybook/react-webpack5": "9.1.9",
    "@types/babel__core": "^7.20.3",
    "@types/babel__preset-env": "^7.10.0",
    "@types/case-sensitive-paths-webpack-plugin": "2.1.9",
    "@types/jest": "30.0.0",
    "@types/license-checker": "^25.0.6",
    "@types/node": "22.9.3",
    "@types/react-refresh": "^0",
    "@types/semver": "^7.7.0",
    "@typescript-eslint/eslint-plugin": "8.27.0",
    "@typescript-eslint/parser": "8.27.0",
    "@typescript-eslint/rule-tester": "8.27.0",
    "@typescript-eslint/utils": "8.27.0",
    "assert": "2.1.0",
    "babel-plugin-transform-import-meta": "2.2.1",
    "cross-env": "10.0.0",
    "depcheck": "1.4.7",
    "electron": "38.2.0",
    "electron-builder": "26.0.12",
    "eslint": "8.57",
    "eslint-config-prettier": "9.1.0",
    "eslint-import-resolver-webpack": "0.13.8",
    "eslint-plugin-es": "4.1.0",
    "eslint-plugin-file-progress": "1.4.0",
    "eslint-plugin-filenames": "1.3.2",
    "eslint-plugin-import": "2.31.0",
    "eslint-plugin-jest": "29.0.1",
    "eslint-plugin-prettier": "5.5.4",
    "eslint-plugin-react": "7.33.2",
    "eslint-plugin-react-hooks": "4.6.0",
    "eslint-plugin-storybook": "0.6.15",
    "eslint-plugin-tss-unused-classes": "1.0.3",
    "globals": "16.3.0",
    "jest": "30.2.0",
    "jest-environment-jsdom": "30.2.0",
    "license-checker": "25.0.1",
    "playwright": "1.55.1",
    "prettier": "3.6.2",
    "react-refresh": "0.14.2",
    "rimraf": "6.0.1",
    "semver": "7.7.2",
    "storybook": "9.1.9",
    "ts-loader": "9.5.1",
    "ts-node": "10.9.2",
    "ts-unused-exports": "11.0.1",
    "tslib": "2.8.1",
    "typescript": "5.3.3",
    "webpack": "5.101.3",
    "webpack-cli": "6.0.1",
    "webpack-dev-server": "5.2.2",
    "webpack-hot-middleware": "2.26.0"
  },
  "dependencies": {
    "@lichtblick/hooks": "workspace:*",
    "@lichtblick/log": "workspace:*",
    "@lichtblick/omgidl-parser": "1.0.0",
    "@lichtblick/omgidl-serialization": "1.0.0",
    "@lichtblick/ros2idl-parser": "1.0.0",
    "@lichtblick/suite": "workspace:*",
<<<<<<< HEAD
    "react-use": "17.5.1",
=======
    "@mui/material": "5.13.5",
    "react-use": "17.6.0",
>>>>>>> 93f2c4c5
    "rehype-raw": "7.0.0",
    "vm-browserify": "1.1.2"
  }
}<|MERGE_RESOLUTION|>--- conflicted
+++ resolved
@@ -87,16 +87,10 @@
     "@babel/preset-typescript": "7.27.1",
     "@lichtblick/eslint-plugin": "1.0.4",
     "@lichtblick/eslint-plugin-suite": "workspace:*",
-<<<<<<< HEAD
-    "@lichtblick/tsconfig": "1.0.0",
+    "@lichtblick/tsconfig": "1.0.2",
     "@mui/material": "7.2.0",
-    "@octokit/rest": "20.0.2",
-    "@playwright/test": "1.52.0",
-=======
-    "@lichtblick/tsconfig": "1.0.2",
     "@octokit/rest": "22.0.0",
     "@playwright/test": "1.55.1",
->>>>>>> 93f2c4c5
     "@storybook/addon-actions": "9.0.8",
     "@storybook/addon-essentials": "8.6.14",
     "@storybook/addon-interactions": "8.6.14",
@@ -160,12 +154,7 @@
     "@lichtblick/omgidl-serialization": "1.0.0",
     "@lichtblick/ros2idl-parser": "1.0.0",
     "@lichtblick/suite": "workspace:*",
-<<<<<<< HEAD
-    "react-use": "17.5.1",
-=======
-    "@mui/material": "5.13.5",
     "react-use": "17.6.0",
->>>>>>> 93f2c4c5
     "rehype-raw": "7.0.0",
     "vm-browserify": "1.1.2"
   }

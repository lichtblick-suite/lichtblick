{
  "configById": {
    "3D!18i6zy7": {
      "layers": {},
      "cameraState": {
        "perspective": true,
        "distance": 17.147499999965337,
        "phi": 0.000057317405573920985,
        "thetaOffset": -90.56205212297948,
        "targetOffset": [
          -1.1652253091258058,
          -0.7386461071592326,
          -4.3492227899652476e-17
        ],
        "target": [
          0,
          0,
          0
        ],
        "targetOrientation": [
          0,
          0,
          0,
          1
        ],
        "fovy": 45,
        "near": 0.5,
        "far": 5000
      },
      "followMode": "follow-pose",
      "followTf": "map",
      "scene": {
        "backgroundColor": "#000000",
        "transforms": {
          "axisScale": 1.5,
          "labelSize": 0.04,
          "lineWidth": 0,
          "showLabel": true,
          "enablePreloading": false
        },
        "meshUpAxis": "z_up"
      },
      "transforms": {
        "frame:base_link_inertia": {
          "visible": false
        },
        "frame:base": {
          "visible": false
        },
        "frame:arm_base_link": {
          "visible": true
        },
        "frame:arm_mount": {
          "visible": false
        },
        "frame:liftkit_top": {
          "visible": true
        },
        "frame:liftkit_mid": {
          "visible": true
        },
        "frame:lidarrr_mount": {
          "visible": true
        },
        "frame:lidarrl_mount": {
          "visible": true
        },
        "frame:lidarfr_mount": {
          "visible": true
        },
        "frame:lidarfl_mount": {
          "visible": true
        },
        "frame:lidar_nav": {
          "visible": true
        },
        "frame:wheel_3": {
          "visible": true
        },
        "frame:steering_3": {
          "visible": false
        },
        "frame:wheel_2": {
          "visible": true
        },
        "frame:steering_2": {
          "visible": false
        },
        "frame:wheel": {
          "visible": true
        },
        "frame:steering": {
          "visible": false
        },
        "frame:livox_amr_imu": {
          "visible": false
        },
        "frame:shutter_lidarmani": {
          "visible": false
        },
        "frame:shutter_fisheye": {
          "visible": false
        },
        "frame:lidar_mani": {
          "visible": false
        },
        "frame:fisheye_mount": {
          "visible": false
        },
        "frame:ft_frame": {
          "visible": false
        },
        "frame:eoa_vision_module_detailed_assembly": {
          "visible": false
        },
        "frame:tool0": {
          "visible": false
        },
        "frame:flange": {
          "visible": false
        },
        "frame:checkerboard": {
          "visible": false
        },
        "frame:wrist_3_link": {
          "visible": true
        },
        "frame:wrist_2_link": {
          "visible": false
        },
        "frame:wrist_1_link": {
          "visible": false
        },
        "frame:forearm_link": {
          "visible": false
        },
        "frame:upper_arm_link": {
          "visible": false
        },
        "frame:shoulder_link": {
          "visible": false
        },
        "frame:arm_base_zero": {
          "visible": true
        },
        "frame:livox_manipulation_pcd": {
          "visible": true
        },
        "frame:fisheye": {
          "visible": true
        },
        "frame:fisheye_optical_frame": {
          "visible": false
        },
        "frame:fisheye_optical": {
          "visible": false
        },
        "frame:livox_manipulation_imu": {
          "visible": false
        }
      },
      "topics": {
        "/amcl_pose": {
          "visible": true,
          "type": "arrow",
          "color": "#d22222ff",
          "arrowScale": [
            1,
            0.05,
            0.05
          ],
          "showCovariance": true
        },
        "/collision_zones": {
          "visible": true
        },
        "/global_costmap/costmap": {
          "visible": true,
<<<<<<< HEAD
          "colorMode": "costmap",
          "frameLocked": false
=======
          "maxColor": "#0000004f",
          "minColor": "#ffffff45",
          "unknownColor": "#80808063"
>>>>>>> 98ae9ee0
        },
        "/evaluatepose": {
          "visible": true,
          "axisScale": 1.7,
          "type": "arrow"
        },
        "/map": {
          "visible": true,
          "colorMode": "map"
        },
        "/pointcloud_clipped": {
          "visible": false,
          "colorField": "z",
          "colorMode": "colormap",
          "colorMap": "turbo",
          "explicitAlpha": 0.6,
          "decayTime": 2.5
        },
        "/rgb_pointcloud": {
          "visible": false
        },
        "/robot_description": {
          "visible": true,
          "displayMode": "collision",
          "fallbackColor": "#aeaeae"
        },
        "/genz/local_map": {
          "visible": false,
          "colorField": "z",
          "colorMode": "colormap",
          "colorMap": "turbo"
        },
        "/local_costmap/published_footprint": {
          "visible": false
        },
        "/global_costmap/published_footprint": {
          "visible": false
        },
        "/projected_map": {
          "visible": true
        },
        "/scan": {
          "visible": true,
          "colorField": "intensity",
          "colorMode": "flat",
          "colorMap": "turbo",
          "pointSize": 4,
          "flatColor": "#ff0000ff",
          "decayTime": 0.5
        },
        "/plan_smoothed": {
          "visible": true,
          "lineWidth": 0.22
        },
        "/received_global_plan": {
          "visible": true,
          "lineWidth": 0.05
        },
        "/set_pose": {
          "visible": true
        },
        "/goal_pose": {
          "visible": false
        },
        "/local_costmap/costmap": {
          "visible": false,
          "maxColor": "#00000036",
          "minColor": "#ffffff2b"
        },
        "/local_plan": {
          "visible": true,
          "gradient": [
            "#68f318ff",
            "#ffc06b80"
          ],
          "lineWidth": 0.05
        },
        "/spatial_markers": {
          "visible": true
        },
        "/corrected_abcenterpose": {
          "visible": true
        },
        "/tcp_planned_path": {
          "visible": true
        },
        "/tcp_planned_path_wo_offset": {
          "visible": true,
          "lineWidth": 0.2
        },
        "/cropped_pointcloud": {
          "visible": true
        },
        "/seg/mani/lidar": {
          "visible": true,
          "colorField": "z",
          "colorMode": "flat",
          "colorMap": "turbo",
          "stixelsEnabled": false
        },
        "/goal_generate/nav_pose": {
          "visible": true
        },
        "/waypoint_markers": {
          "visible": true
        },
        "/roi/accumulated": {
          "visible": true
        },
        "/monitored_planning_scene": {
          "visible": true,
          "showCollisionObjects": true,
          "collisionObjectColor": "#ff0000"
        }
      },
      "publish": {
        "type": "pose",
        "poseTopic": "/move_base_simple/goal",
        "pointTopic": "/clicked_point",
        "poseEstimateTopic": "/evaluatepose",
        "poseEstimateXDeviation": 0.5,
        "poseEstimateYDeviation": 0.5,
        "poseEstimateThetaDeviation": 0.26179939
      },
      "imageMode": {}
    },
    "RawMessages!hw1c44": {
      "diffEnabled": false,
      "diffMethod": "custom",
      "diffTopicPath": "",
      "showFullMessageForDiff": false,
      "topicPath": "/health_monitor/active_interrupts",
      "expansion": "none"
    }
  },
  "globalVariables": {},
  "userNodes": {},
  "playbackConfig": {
    "speed": 1
  },
  "layout": {
    "first": "3D!18i6zy7",
    "second": "RawMessages!hw1c44",
    "direction": "row",
    "splitPercentage": 83.56266052089335
  }
}<|MERGE_RESOLUTION|>--- conflicted
+++ resolved
@@ -176,14 +176,8 @@
         },
         "/global_costmap/costmap": {
           "visible": true,
-<<<<<<< HEAD
           "colorMode": "costmap",
           "frameLocked": false
-=======
-          "maxColor": "#0000004f",
-          "minColor": "#ffffff45",
-          "unknownColor": "#80808063"
->>>>>>> 98ae9ee0
         },
         "/evaluatepose": {
           "visible": true,

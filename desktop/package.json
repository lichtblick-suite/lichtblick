--- conflicted
+++ resolved
@@ -4,14 +4,10 @@
   "devDependencies": {
     "@lichtblick/suite-base": "workspace:*",
     "@lichtblick/suite-desktop": "workspace:*",
-<<<<<<< HEAD
-    "@lichtblick/tsconfig": "1.0.0"
-=======
     "@lichtblick/tsconfig": "1.0.0",
     "@types/ws": "^8",
     "electron": "36.3.2",
     "playwright": "1.49.1",
     "ws": "8.18.2"
->>>>>>> bcc3a5c6
   }
 }
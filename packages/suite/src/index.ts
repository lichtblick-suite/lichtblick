--- conflicted
+++ resolved
@@ -695,119 +695,12 @@
   min?: number;
 };
 
+export type SettingsTreeFieldLegendControll = {
+  input: "legendcontrols";
+  value?: undefined;
+};
+
 export type SettingsTreeFieldValue =
-<<<<<<< HEAD
-  | {
-      input: "autocomplete";
-      value?: string;
-      items: string[];
-
-      /**
-       * Optional placeholder text displayed in the field input when value is undefined
-       */
-      placeholder?: string;
-    }
-  | { input: "boolean"; value?: boolean }
-  | {
-      input: "rgb";
-      value?: string;
-
-      /**
-       * Optional placeholder text displayed in the field input when value is undefined
-       */
-      placeholder?: string;
-
-      /**
-       * Optional field that's true if the clear button should be hidden.
-       */
-      hideClearButton?: boolean;
-    }
-  | {
-      input: "rgba";
-      value?: string;
-
-      /**
-       * Optional placeholder text displayed in the field input when value is undefined
-       */
-      placeholder?: string;
-
-      /**
-       * Optional field that's true if the clear button should be hidden.
-       */
-      hideClearButton?: boolean;
-    }
-  | { input: "gradient"; value?: [string, string] }
-  | {
-      input: "messagepath";
-      value?: string;
-      validTypes?: string[];
-      /** True if the input should allow math modifiers like @abs. */
-      supportsMathModifiers?: boolean;
-    }
-  | {
-      input: "number";
-      value?: number;
-      step?: number;
-      max?: number;
-      min?: number;
-      precision?: number;
-
-      /**
-       * Optional placeholder text displayed in the field input when value is undefined
-       */
-      placeholder?: string;
-    }
-  | {
-      input: "select";
-      value?: number | number[];
-      options: Array<{ label: string; value: undefined | number; disabled?: boolean }>;
-    }
-  | {
-      input: "select";
-      value?: string | string[];
-      options: Array<{ label: string; value: undefined | string; disabled?: boolean }>;
-    }
-  | {
-      input: "string";
-      value?: string;
-
-      /**
-       * Optional placeholder text displayed in the field input when value is undefined
-       */
-      placeholder?: string;
-    }
-  | {
-      input: "toggle";
-      value?: string;
-      options: string[] | Array<{ label: string; value: undefined | string }>;
-    }
-  | {
-      input: "toggle";
-      value?: number;
-      options: number[] | Array<{ label: string; value: undefined | number }>;
-    }
-  | {
-      input: "vec3";
-      value?: [undefined | number, undefined | number, undefined | number];
-      placeholder?: [undefined | string, undefined | string, undefined | string];
-      step?: number;
-      precision?: number;
-      labels?: [string, string, string];
-      max?: number;
-      min?: number;
-    }
-  | {
-      input: "vec2";
-      value?: [undefined | number, undefined | number];
-      placeholder?: [undefined | string, undefined | string];
-      step?: number;
-      precision?: number;
-      labels?: [string, string];
-      max?: number;
-      min?: number;
-    }
-  | { input: "legendcontrols"; value?: undefined };
-=======
   | SettingsTreeFieldAutocomplete
   | SettingsTreeFieldBoolean
   | SettingsTreeFieldRGB
@@ -821,8 +714,8 @@
   | SettingsTreeFieldToggleString
   | SettingsTreeFieldToggleNumber
   | SettingsTreeFieldVec3
-  | SettingsTreeFieldVec2;
->>>>>>> 214be02e
+  | SettingsTreeFieldVec2
+  | SettingsTreeFieldLegendControll;
 
 export type SettingsTreeField = SettingsTreeFieldValue & {
   /**

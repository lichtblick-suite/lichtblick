{
  "name": "@lichtblick/suite",
<<<<<<< HEAD
  "version": "1.20.0",
=======
  "version": "1.21.0",
>>>>>>> 2612328c
  "license": "MPL-2.0",
  "repository": {
    "type": "git",
    "url": "https://github.com/lichtblick-suite/lichtblick/tree/main/packages/suite"
  },
  "author": {
    "name": "Lichtblick",
    "email": "lichtblick@bmwgroup.com"
  },
  "homepage": "https://github.com/lichtblick-suite",
  "main": "./src/index.ts",
  "files": [
    "src"
  ],
  "scripts": {
    "prepack": "tsc -b tsconfig.json"
  },
  "devDependencies": {
    "@lichtblick/tsconfig": "1.0.2",
<<<<<<< HEAD
    "typescript": "5.9.3"
=======
    "typescript": "5.3.3"
>>>>>>> 2612328c
  }
}<|MERGE_RESOLUTION|>--- conflicted
+++ resolved
@@ -1,10 +1,6 @@
 {
   "name": "@lichtblick/suite",
-<<<<<<< HEAD
-  "version": "1.20.0",
-=======
   "version": "1.21.0",
->>>>>>> 2612328c
   "license": "MPL-2.0",
   "repository": {
     "type": "git",
@@ -24,10 +20,6 @@
   },
   "devDependencies": {
     "@lichtblick/tsconfig": "1.0.2",
-<<<<<<< HEAD
     "typescript": "5.9.3"
-=======
-    "typescript": "5.3.3"
->>>>>>> 2612328c
   }
 }
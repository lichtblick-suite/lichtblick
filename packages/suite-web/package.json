--- conflicted
+++ resolved
@@ -10,17 +10,10 @@
     "@fluentui/react-icons": "2.0.308",
     "@lichtblick/log": "workspace:*",
     "@lichtblick/theme": "workspace:*",
-<<<<<<< HEAD
-    "@lichtblick/tsconfig": "1.0.0",
+    "@lichtblick/tsconfig": "1.0.2",
     "@mui/material": "7.2.0",
-    "@pmmmwh/react-refresh-webpack-plugin": "0.5.11",
-    "@storybook/react": "9.0.14",
-=======
-    "@lichtblick/tsconfig": "1.0.2",
-    "@mui/material": "5.13.5",
     "@pmmmwh/react-refresh-webpack-plugin": "0.6.1",
     "@storybook/react": "9.1.9",
->>>>>>> 93f2c4c5
     "@types/copy-webpack-plugin": "10.1.0",
     "clean-webpack-plugin": "4.0.0",
     "copy-webpack-plugin": "13.0.0",

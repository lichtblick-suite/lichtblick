// SPDX-FileCopyrightText: Copyright (C) 2023-2025 Bayerische Motoren Werke Aktiengesellschaft (BMW AG)<lichtblick@bmwgroup.com>
// SPDX-License-Identifier: MPL-2.0

import { useCallback, useEffect, useMemo, useState } from "react";

import { parseMessagePath, MessagePath, MessagePathStructureItem } from "@lichtblick/message-path";
import { useDataSourceInfo } from "@lichtblick/suite-base/PanelAPI";
import {
  messagePathStructures,
  traverseStructure,
} from "@lichtblick/suite-base/components/MessagePathSyntax/messagePathsForDatatype";
import { useMessageDataItem } from "@lichtblick/suite-base/components/MessagePathSyntax/useMessageDataItem";
import { usePanelContext } from "@lichtblick/suite-base/components/PanelContext";
import { Topic } from "@lichtblick/suite-base/players/types";

import { PATH_NAME_AGGREGATOR, PREV_MSG_METHOD } from "./constants";
import { NodeExpansion, NodeState } from "./types";
import type { UseSharedRawMessagesLogicProps, SharedConfig } from "./types";
import { dataWithoutWrappingArray, generateDeepKeyPaths, toggleExpansion } from "./utils";

<<<<<<< HEAD
=======
type SharedConfig = {
  topicPath: string;
  diffMethod: "custom" | "previous message";
  diffTopicPath: string;
  diffEnabled: boolean;
  expansion?: NodeExpansion;
};

type SharedConfigActions<T extends SharedConfig> = {
  saveConfig: (config: Partial<T>) => void;
};

type UseSharedRawMessagesLogicProps<T extends SharedConfig> = {
  config: T;
  saveConfig: SharedConfigActions<T>["saveConfig"];
};

>>>>>>> 4c7e045a
export type UseSharedRawMessagesLogicResult = {
  topicRosPath: MessagePath | undefined;
  topic: Topic | undefined;
  rootStructureItem: MessagePathStructureItem | undefined;
  baseItem: ReturnType<typeof useMessageDataItem>[number] | undefined;
  diffItem: ReturnType<typeof useMessageDataItem>[number] | undefined;

  expansion: NodeExpansion | undefined;
  setExpansion: (
    expansion: NodeExpansion | ((old: NodeExpansion | undefined) => NodeExpansion),
  ) => void;
  nodes: Set<string>;
  canExpandAll: boolean;

  onTopicPathChange: (newTopicPath: string) => void;
  onDiffTopicPathChange: (newDiffTopicPath: string) => void;
  onToggleDiff: () => void;
  onToggleExpandAll: () => void;
  onLabelClick: (keypath: (string | number)[]) => void;
};

/**
 * Shared hook that contains all the common logic for both RawMessages and RawMessagesTwo panels.
 * This includes state management, message subscriptions, expansion logic, and common callbacks.
 */
export function useSharedRawMessagesLogic<T extends SharedConfig>({
  config,
  saveConfig,
}: UseSharedRawMessagesLogicProps<T>): UseSharedRawMessagesLogicResult {
  const { topicPath, diffMethod, diffTopicPath, diffEnabled } = config;
  const { topics, datatypes } = useDataSourceInfo();
  const { setMessagePathDropConfig } = usePanelContext();

  useEffect(() => {
    setMessagePathDropConfig({
      getDropStatus(paths) {
        if (paths.length !== 1) {
          return { canDrop: false };
        }
        return { canDrop: true, effect: "replace" };
      },
      handleDrop(paths) {
        const path = paths[0];
        if (path) {
          saveConfig({ topicPath: path.path } as Partial<T>);
          setExpansion("none");
        }
      },
    });
  }, [setMessagePathDropConfig, saveConfig]);

  const topicRosPath: MessagePath | undefined = useMemo(
    () => parseMessagePath(topicPath),
    [topicPath],
  );

  const topic: Topic | undefined = useMemo(
    () => topicRosPath && topics.find(({ name }) => name === topicRosPath.topicName),
    [topicRosPath, topics],
  );

  const structures = useMemo(() => messagePathStructures(datatypes), [datatypes]);

  const rootStructureItem: MessagePathStructureItem | undefined = useMemo(() => {
    if (!topic || !topicRosPath || topic.schemaName == undefined) {
      return;
    }
    return traverseStructure(structures[topic.schemaName], topicRosPath.messagePath).structureItem;
  }, [structures, topic, topicRosPath]);

  const [expansion, setExpansion] = useState(config.expansion);

  const matchedMessages = useMessageDataItem(topic ? topicPath : "", { historySize: 2 });
  const diffMessages = useMessageDataItem(diffEnabled ? diffTopicPath : "");

  const diffTopicObj = diffMessages[0];
  const currTickObj = matchedMessages[matchedMessages.length - 1];
  const prevTickObj = matchedMessages[matchedMessages.length - 2];

  const inTimetickDiffMode = diffEnabled && diffMethod === PREV_MSG_METHOD;
  const baseItem = inTimetickDiffMode ? prevTickObj : currTickObj;
  const diffItem = inTimetickDiffMode ? currTickObj : diffTopicObj;

  const nodes = useMemo(() => {
    if (baseItem) {
      const data = dataWithoutWrappingArray(baseItem.queriedData.map(({ value }) => value));
      return generateDeepKeyPaths(data);
    } else {
      return new Set<string>();
    }
  }, [baseItem]);

  const canExpandAll = useMemo(() => {
    if (expansion === "none") {
      return true;
    }
    if (expansion === "all") {
      return false;
    }
    if (typeof expansion === "object" && Object.values(expansion).includes(NodeState.Collapsed)) {
      return true;
    } else {
      return false;
    }
  }, [expansion]);

  const onTopicPathChange = useCallback(
    (newTopicPath: string) => {
      setExpansion("none");
      saveConfig({ topicPath: newTopicPath } as Partial<T>);
    },
    [saveConfig],
  );

  const onDiffTopicPathChange = useCallback(
    (newDiffTopicPath: string) => {
      saveConfig({ diffTopicPath: newDiffTopicPath } as Partial<T>);
    },
    [saveConfig],
  );

  const onToggleDiff = useCallback(() => {
    saveConfig({ diffEnabled: !diffEnabled } as Partial<T>);
  }, [diffEnabled, saveConfig]);

  const onToggleExpandAll = useCallback(() => {
    setExpansion(canExpandAll ? "all" : "none");
  }, [canExpandAll]);

  const onLabelClick = useCallback(
    (keypath: (string | number)[]) => {
      setExpansion((old) =>
        toggleExpansion(old ?? "none", nodes, keypath.join(PATH_NAME_AGGREGATOR)),
      );
    },
    [nodes],
  );

  useEffect(() => {
    saveConfig({ expansion } as Partial<T>);
  }, [expansion, saveConfig]);

  return {
    topicRosPath,
    topic,
    rootStructureItem,
    baseItem,
    diffItem,
    expansion,
    setExpansion,
    nodes,
    canExpandAll,
    onTopicPathChange,
    onDiffTopicPathChange,
    onToggleDiff,
    onToggleExpandAll,
    onLabelClick,
  };
}<|MERGE_RESOLUTION|>--- conflicted
+++ resolved
@@ -18,26 +18,6 @@
 import type { UseSharedRawMessagesLogicProps, SharedConfig } from "./types";
 import { dataWithoutWrappingArray, generateDeepKeyPaths, toggleExpansion } from "./utils";
 
-<<<<<<< HEAD
-=======
-type SharedConfig = {
-  topicPath: string;
-  diffMethod: "custom" | "previous message";
-  diffTopicPath: string;
-  diffEnabled: boolean;
-  expansion?: NodeExpansion;
-};
-
-type SharedConfigActions<T extends SharedConfig> = {
-  saveConfig: (config: Partial<T>) => void;
-};
-
-type UseSharedRawMessagesLogicProps<T extends SharedConfig> = {
-  config: T;
-  saveConfig: SharedConfigActions<T>["saveConfig"];
-};
-
->>>>>>> 4c7e045a
 export type UseSharedRawMessagesLogicResult = {
   topicRosPath: MessagePath | undefined;
   topic: Topic | undefined;

--- conflicted
+++ resolved
@@ -3,11 +3,7 @@
 
 import BasicBuilder from "@lichtblick/suite-base/testing/builders/BasicBuilder";
 import ExtensionBuilder from "@lichtblick/suite-base/testing/builders/ExtensionBuilder";
-<<<<<<< HEAD
-import { ExtensionNamespace } from "@lichtblick/suite-base/types/Extensions";
-=======
 import { Namespace } from "@lichtblick/suite-base/types";
->>>>>>> 310103e8
 
 import qualifiedName from "./qualifiedName";
 
@@ -16,11 +12,7 @@
     it("When generating qualified name for local extension, Then should return displayName", () => {
       // Given
       const extensionInfo = ExtensionBuilder.extensionInfo();
-<<<<<<< HEAD
-      const namespace: ExtensionNamespace = "local";
-=======
       const namespace: Namespace = "local";
->>>>>>> 310103e8
       const publisher = BasicBuilder.string();
 
       // When
@@ -35,11 +27,7 @@
     it("When generating qualified name for org extension, Then should return namespace:publisher:name format", () => {
       // Given
       const extensionInfo = ExtensionBuilder.extensionInfo();
-<<<<<<< HEAD
-      const namespace: ExtensionNamespace = "org";
-=======
       const namespace: Namespace = "org";
->>>>>>> 310103e8
       const publisher = BasicBuilder.string();
 
       // When

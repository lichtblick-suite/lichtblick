// SPDX-FileCopyrightText: Copyright (C) 2023-2025 Bayerische Motoren Werke Aktiengesellschaft (BMW AG)<lichtblick@bmwgroup.com>
// SPDX-License-Identifier: MPL-2.0

import Log from "@lichtblick/log";
import ExtensionsAPI from "@lichtblick/suite-base/api/extensions/ExtensionsAPI";
import { StoredExtension } from "@lichtblick/suite-base/services/IExtensionStorage";
import {
  IExtensionLoader,
  InstallExtensionProps,
  LoadedExtension,
  TypeExtensionLoader,
} from "@lichtblick/suite-base/services/extension/IExtensionLoader";
import { ALLOWED_FILES } from "@lichtblick/suite-base/services/extension/types";
import decompressFile from "@lichtblick/suite-base/services/extension/utils/decompressFile";
import extractFoxeFileContent from "@lichtblick/suite-base/services/extension/utils/extractFoxeFileContent";
import validatePackageInfo from "@lichtblick/suite-base/services/extension/utils/validatePackageInfo";
import { Namespace } from "@lichtblick/suite-base/types";
import { ExtensionInfo } from "@lichtblick/suite-base/types/Extensions";

const log = Log.getLogger(__filename);

export class RemoteExtensionLoader implements IExtensionLoader {
  #remote: ExtensionsAPI;
  public readonly namespace: Namespace;
  public readonly type: TypeExtensionLoader = "server";
  public workspace: string;

  public constructor(namespace: Namespace, workspace: string) {
    this.namespace = namespace;
    this.workspace = workspace;

    this.#remote = new ExtensionsAPI(workspace);
  }

  public async getExtension(id: string): Promise<ExtensionInfo | undefined> {
    log.debug("[Remote] Get extension", id);

    const storedExtension = await this.#remote.get(id);
    return storedExtension?.info;
  }

  public async getExtensions(): Promise<ExtensionInfo[]> {
    log.debug("[Remote] Listing extensions");
    return await this.#remote.list();
  }

  public async loadExtension(id: string): Promise<LoadedExtension> {
    log.debug("[Remote] Loading extension", id);

    const foxeFileData = await this.#remote.loadContent(id);
    if (!foxeFileData) {
      throw new Error("Extension is corrupted or does not exist in the file system.");
    }

    const decompressedData = await decompressFile(foxeFileData);
    const rawExtensionFile = await extractFoxeFileContent(
      decompressedData,
      ALLOWED_FILES.EXTENSION,
    );
    if (!rawExtensionFile) {
      throw new Error(`Extension is corrupted: missing ${ALLOWED_FILES.EXTENSION}`);
    }

    return {
      buffer: foxeFileData,
      raw: rawExtensionFile,
    };
  }

  public async installExtension({
    foxeFileData,
    file,
  }: InstallExtensionProps): Promise<ExtensionInfo> {
    log.debug("[Remote] Installing extension", foxeFileData, file);

    if (!file) {
      throw new Error("File is required to install extension in server.");
    }

    const decompressedData = await decompressFile(foxeFileData);
    const rawPackageFile = await extractFoxeFileContent(decompressedData, ALLOWED_FILES.PACKAGE);
    if (!rawPackageFile) {
      throw new Error(`Extension is corrupted: missing ${ALLOWED_FILES.PACKAGE}`);
    }

    const rawInfo = validatePackageInfo(JSON.parse(rawPackageFile) as Partial<ExtensionInfo>);
    const normalizedPublisher = rawInfo.publisher.replace(/[^A-Za-z0-9_\s]+/g, "");

    const newExtension: StoredExtension = {
      content: foxeFileData,
      info: {
        ...rawInfo,
        id: `${normalizedPublisher}.${rawInfo.name}`,
<<<<<<< HEAD
        namespace: this.namespace,
        qualifiedName: rawInfo.displayName || rawInfo.name,
=======
        namespace: rawInfo.namespace,
        qualifiedName: qualifiedName(rawInfo.namespace!, normalizedPublisher, rawInfo),
>>>>>>> 0cfcd39d
        readme: (await extractFoxeFileContent(decompressedData, ALLOWED_FILES.README)) ?? "",
        changelog: (await extractFoxeFileContent(decompressedData, ALLOWED_FILES.CHANGELOG)) ?? "",
      },
      workspace: this.workspace,
    };

    const storedExtension = await this.#remote.createOrUpdate(newExtension, file);
    return storedExtension.info;
  }

  public async uninstallExtension(id: string): Promise<void> {
    log.debug("[Remote] Uninstalling extension", id);

    await this.#remote.remove(id);
  }
}<|MERGE_RESOLUTION|>--- conflicted
+++ resolved
@@ -91,13 +91,8 @@
       info: {
         ...rawInfo,
         id: `${normalizedPublisher}.${rawInfo.name}`,
-<<<<<<< HEAD
-        namespace: this.namespace,
+        namespace: rawInfo.namespace,
         qualifiedName: rawInfo.displayName || rawInfo.name,
-=======
-        namespace: rawInfo.namespace,
-        qualifiedName: qualifiedName(rawInfo.namespace!, normalizedPublisher, rawInfo),
->>>>>>> 0cfcd39d
         readme: (await extractFoxeFileContent(decompressedData, ALLOWED_FILES.README)) ?? "",
         changelog: (await extractFoxeFileContent(decompressedData, ALLOWED_FILES.CHANGELOG)) ?? "",
       },

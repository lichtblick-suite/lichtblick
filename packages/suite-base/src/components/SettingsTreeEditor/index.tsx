// SPDX-FileCopyrightText: Copyright (C) 2023-2025 Bayerische Motoren Werke Aktiengesellschaft (BMW AG)<lichtblick@bmwgroup.com>
// SPDX-License-Identifier: MPL-2.0

// This Source Code Form is subject to the terms of the Mozilla Public
// License, v2.0. If a copy of the MPL was not distributed with this
// file, You can obtain one at http://mozilla.org/MPL/2.0/

import CancelIcon from "@mui/icons-material/Cancel";
import SearchIcon from "@mui/icons-material/Search";
import { IconButton, TextField } from "@mui/material";
import memoizeWeak from "memoize-weak";
import { useCallback, useMemo, useState } from "react";
import { useTranslation } from "react-i18next";

import { SettingsTreeAction, SettingsTreeField } from "@lichtblick/suite";
import { useConfigById } from "@lichtblick/suite-base/PanelAPI";
import { FieldEditor } from "@lichtblick/suite-base/components/SettingsTreeEditor/FieldEditor";
import { useStyles } from "@lichtblick/suite-base/components/SettingsTreeEditor/SettingsTreeEditor.style";
import { SettingsTreeEditorProps } from "@lichtblick/suite-base/components/SettingsTreeEditor/types";
import Stack from "@lichtblick/suite-base/components/Stack";
import { useSelectedPanels } from "@lichtblick/suite-base/context/CurrentLayoutContext";
import { usePanelCatalog } from "@lichtblick/suite-base/context/PanelCatalogContext";
import { usePanelStateStore } from "@lichtblick/suite-base/context/PanelStateContext";
import { PANEL_TITLE_CONFIG_KEY, getPanelTypeFromId } from "@lichtblick/suite-base/util/layout";

import { NodeEditor } from "./NodeEditor";
import { filterTreeNodes, prepareSettingsNodes } from "./utils";

const makeStablePath = memoizeWeak((key: string) => [key]);

export default function SettingsTreeEditor({
  variant,
  settings,
}: Readonly<SettingsTreeEditorProps>): React.JSX.Element {
  const { classes } = useStyles();
  const { actionHandler, focusedPath } = settings;
  const [filterText, setFilterText] = useState<string>("");
  const { t } = useTranslation("settingsEditor");

  const filteredNodes = useMemo(() => {
    if (filterText.length > 0) {
      return filterTreeNodes(settings.nodes, filterText);
    }
    return settings.nodes;
  }, [settings.nodes, filterText]);

  const memoizedNodes = useMemo(() => {
    const preparedNodes = prepareSettingsNodes(filteredNodes);
    return preparedNodes.map(([key, root]) => ({
      key,
      actionHandler,
      defaultOpen: root.defaultExpansionState !== "collapsed",
      filter: filterText,
      focusedPath,
      path: makeStablePath(key),
      settings: root,
    }));
  }, [filteredNodes, actionHandler, filterText, focusedPath]);

  const { selectedPanelIds } = useSelectedPanels();
  const selectedPanelId = useMemo(
    () => (selectedPanelIds.length === 1 ? selectedPanelIds[0] : undefined),
    [selectedPanelIds],
  );
  const panelCatalog = usePanelCatalog();
  const panelType = useMemo(
    () => (selectedPanelId != undefined ? getPanelTypeFromId(selectedPanelId) : undefined),
    [selectedPanelId],
  );
  const panelInfo = useMemo(
    () => (panelType != undefined ? panelCatalog.getPanelByType(panelType) : undefined),
    [panelCatalog, panelType],
  );
  const [config, saveConfig] = useConfigById(selectedPanelId);
  const defaultPanelTitle = usePanelStateStore((state) =>
    selectedPanelId ? state.defaultTitles[selectedPanelId] : undefined,
  );
  const customPanelTitle =
    typeof config?.[PANEL_TITLE_CONFIG_KEY] === "string"
      ? config[PANEL_TITLE_CONFIG_KEY]
      : undefined;
  const panelTitleField = useMemo<SettingsTreeField>(
    () => ({
      input: "string",
      label: t("title"),
      placeholder: defaultPanelTitle ?? panelInfo?.title,
      value: customPanelTitle,
    }),
    [customPanelTitle, defaultPanelTitle, panelInfo?.title, t],
  );
  const handleTitleChange = useCallback(
    (action: SettingsTreeAction) => {
      if (action.action === "update" && action.payload.path[0] === PANEL_TITLE_CONFIG_KEY) {
        saveConfig({ [PANEL_TITLE_CONFIG_KEY]: action.payload.value });
      }
    },
    [saveConfig],
  );

  const showTitleField =
    filterText.length === 0 && panelInfo?.hasCustomToolbar !== true && variant !== "log";

  const handleFilterChange = useCallback((event: React.ChangeEvent<HTMLInputElement>) => {
    setFilterText(event.target.value);
  }, []);

  return (
    <Stack fullHeight data-testid="settings-tree-editor">
      {settings.enableFilter === true && (
        <header className={classes.appBar}>
          <TextField
            id={`${variant}-settings-filter`}
            variant="filled"
            onChange={handleFilterChange}
            value={filterText}
            className={classes.textField}
            fullWidth
            placeholder={t("searchPanelSettings")}
<<<<<<< HEAD
            slotProps={{
              htmlInput: {
                "data-testid": `${variant}-settings-filter-input`,
              },
              input: {
                size: "small",
                startAdornment: (
                  <label className={classes.startAdornment} htmlFor="settings-filter">
                    <SearchIcon fontSize="small" />
                  </label>
                ),
                endAdornment: filterText && (
                  <IconButton
                    size="small"
                    title={t("clearSearch")}
                    onClick={() => {
                      setFilterText("");
                    }}
                    edge="end"
                  >
                    <CancelIcon fontSize="small" />
                  </IconButton>
                ),
              },
=======
            inputProps={{
              "data-testid": `${variant}-settings-filter-input`,
            }}
            InputProps={{
              size: "small",
              startAdornment: (
                <label className={classes.startAdornment} htmlFor="settings-filter">
                  <SearchIcon fontSize="small" />
                </label>
              ),
              endAdornment: filterText && (
                <IconButton
                  data-testid="clear-filter-button"
                  size="small"
                  title={t("clearSearch")}
                  onClick={() => {
                    setFilterText("");
                  }}
                  edge="end"
                >
                  <CancelIcon fontSize="small" />
                </IconButton>
              ),
>>>>>>> 93f2c4c5
            }}
          />
        </header>
      )}
      <div className={classes.fieldGrid}>
        {showTitleField && (
          <>
            <Stack paddingBottom={0.5} style={{ gridColumn: "span 2" }} />
            <FieldEditor
              field={panelTitleField}
              path={[PANEL_TITLE_CONFIG_KEY]}
              actionHandler={handleTitleChange}
            />
          </>
        )}
        {memoizedNodes.map((nodeProps) => (
          <NodeEditor {...nodeProps} key={nodeProps.key} />
        ))}
      </div>
    </Stack>
  );
}<|MERGE_RESOLUTION|>--- conflicted
+++ resolved
@@ -116,7 +116,6 @@
             className={classes.textField}
             fullWidth
             placeholder={t("searchPanelSettings")}
-<<<<<<< HEAD
             slotProps={{
               htmlInput: {
                 "data-testid": `${variant}-settings-filter-input`,
@@ -141,31 +140,6 @@
                   </IconButton>
                 ),
               },
-=======
-            inputProps={{
-              "data-testid": `${variant}-settings-filter-input`,
-            }}
-            InputProps={{
-              size: "small",
-              startAdornment: (
-                <label className={classes.startAdornment} htmlFor="settings-filter">
-                  <SearchIcon fontSize="small" />
-                </label>
-              ),
-              endAdornment: filterText && (
-                <IconButton
-                  data-testid="clear-filter-button"
-                  size="small"
-                  title={t("clearSearch")}
-                  onClick={() => {
-                    setFilterText("");
-                  }}
-                  edge="end"
-                >
-                  <CancelIcon fontSize="small" />
-                </IconButton>
-              ),
->>>>>>> 93f2c4c5
             }}
           />
         </header>

--- conflicted
+++ resolved
@@ -59,28 +59,12 @@
           value={field.value}
           disabled={field.disabled}
           readOnly={field.readonly}
-<<<<<<< HEAD
           renderOption={(props, option, { selected }) => (
             <MenuItem selected={selected} {...props}>
               {option}
             </MenuItem>
           )}
           slotProps={{
-=======
-          ListboxComponent={MenuList}
-          ListboxProps={{ dense: true } as Partial<MenuListProps>}
-          renderOption={(props, option, { selected }) => {
-            const { key, ...otherProps } = props as {
-              key?: string;
-            } & React.HTMLAttributes<HTMLLIElement>;
-            return (
-              <MenuItem key={key} selected={selected} {...otherProps}>
-                {option}
-              </MenuItem>
-            );
-          }}
-          componentsProps={{
->>>>>>> 93f2c4c5
             clearIndicator: {
               size: "small",
               className: classes.clearIndicator,

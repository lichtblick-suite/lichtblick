--- conflicted
+++ resolved
@@ -7,13 +7,8 @@
 
 import { ComponentType, createContext, useContext } from "react";
 
-<<<<<<< HEAD
 import { PanelStatics } from "@lichtblick/suite-base/components/types";
-import { ExtensionNamespace } from "@lichtblick/suite-base/types/Extensions";
-=======
-import { PanelStatics } from "@lichtblick/suite-base/components/Panel";
 import { Namespace } from "@lichtblick/suite-base/types";
->>>>>>> 2f257630
 import { PanelConfig } from "@lichtblick/suite-base/types/panels";
 
 export type PanelComponent = ComponentType<{ childId?: string; tabId?: string }> &
